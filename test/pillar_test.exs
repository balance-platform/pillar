defmodule PillarTest do
  use ExUnit.Case
  doctest Pillar
  alias Pillar.Connection

  @timestamp DateTime.to_unix(DateTime.utc_now())

  setup do
    connection_url = Application.get_env(:pillar, :connection_url)
    connection = Connection.new(connection_url)

    {:ok, %{conn: connection}}
  end

  describe "GenServer tests" do
    defmodule PillarWorker do
      use Pillar,
        connection_strings: List.wrap(Application.get_env(:pillar, :connection_url)),
        name: __MODULE__,
        pool_size: 3
    end

    setup do
      PillarWorker.start_link()
      :ok
    end

    test "#query - without passing connection" do
      assert PillarWorker.query("SELECT 1 FORMAT JSON") == {:ok, [%{"1" => 1}]}
    end

    test "#query - timeout tests" do
      {:error, %Pillar.HttpClient.TransportError{reason: reason}} =
        PillarWorker.query("SELECT sleep(1)", %{}, %{timeout: 0})

      assert inspect(reason) =~ ~r/timeout/
    end

    test "#async_query" do
      assert PillarWorker.async_query("SELECT 1") == :ok
    end

    test "#async_insert" do
      create_table_sql = """
        CREATE TABLE IF NOT EXISTS async_insert_test_#{@timestamp} (field FixedString(10)) ENGINE = Memory
      """

      insert_query_sql = """
        INSERT INTO async_insert_test_#{@timestamp} VALUES ('0123456789')
      """

      assert PillarWorker.query(create_table_sql) == {:ok, ""}
      assert PillarWorker.async_insert(insert_query_sql) == :ok
      :timer.sleep(100)

      assert {:ok, [%{"field" => "0123456789"}]} =
               PillarWorker.select("SELECT * FROM async_insert_test_#{@timestamp}")
    end

    test "#insert with VALUES syntax" do
      create_table_sql = """
        CREATE TABLE IF NOT EXISTS insert_with_values_#{@timestamp} (field FixedString(10)) ENGINE = Memory
      """

      insert_query_sql = """
        INSERT INTO insert_with_values_#{@timestamp} (field) VALUES ('0123456789')
      """

      assert PillarWorker.query(create_table_sql) == {:ok, ""}
      assert PillarWorker.insert(insert_query_sql) == {:ok, ""}

      assert {:ok, [%{"field" => "0123456789"}]} =
               PillarWorker.select("SELECT * FROM insert_with_values_#{@timestamp}")
    end

    test "#insert with SELECT syntax" do
      create_table_sql = """
        CREATE TABLE IF NOT EXISTS insert_with_select_#{@timestamp} (field FixedString(10)) ENGINE = Memory
      """

      insert_query_sql = """
        INSERT INTO insert_with_select_#{@timestamp} (field) SELECT '0123456789'
      """

      assert PillarWorker.query(create_table_sql) == {:ok, ""}
      assert PillarWorker.insert(insert_query_sql) == {:ok, ""}

      assert {:ok, [%{"field" => "0123456789"}]} =
               PillarWorker.select("SELECT * FROM insert_with_select_#{@timestamp}")
    end
  end

  describe "injection tests" do
    test "@LamaLover (Thanks for example)", %{conn: conn} do
      assert {:ok, [%{"'(SELECT {primary} from table)'" => "(SELECT {primary} from table)"}]} ==
               Pillar.select(conn, "select {a00}", %{
                 a00: "(SELECT {primary} from table)",
                 primary: "id"
               })
    end

    test "-- comment string", %{conn: conn} do
      # In success injection result should equal 2, but if returns string '--\n2', then injection failed
      assert {:ok, [%{"res" => "--\n2"}]} ==
               Pillar.select(conn, "select\n{a00} as res", %{
                 a00: "--\n2"
               })
    end

    test "; with new query", %{conn: conn} do
      # In success injection result should equal 3, and column == INJECTED, but if returns string res, then injection failed
      assert {:ok, [%{"res" => "'; SELECT 3 as INJECTED"}]} ==
               Pillar.select(conn, "select {arg} as res", %{arg: "'; SELECT 3 as INJECTED"})
    end
  end

  describe "data types tests" do
    test "UUID test", %{conn: conn} do
      assert {:ok, [%{"uuid" => uuid}]} = Pillar.select(conn, "SELECT generateUUIDv4() as uuid")

      assert String.valid?(uuid) && String.length(uuid) == 36
    end

    test "Array test", %{conn: conn} do
      assert {:ok, [%{"array" => [1, 2, 3]}]} = Pillar.select(conn, "SELECT [1, 2, 3] as array")

      assert {:ok, [%{"array" => ["1", "2", "3"]}]} =
               Pillar.select(conn, "SELECT ['1', '2', '3'] as array")

      assert {:ok, [%{"array" => [%DateTime{}, %DateTime{}, nil]}]} =
               Pillar.select(conn, "SELECT [now(), now(), NULL] as array")
    end

    test "String test", %{conn: conn} do
      sql = "SELECT 'ИВАН МИХАЛЫЧ' name FORMAT JSON"

      assert {:ok, [%{"name" => "ИВАН МИХАЛЫЧ"}]} = Pillar.query(conn, sql)
    end

    test "FixedString test", %{conn: conn} do
      create_table_sql = """
        CREATE TABLE IF NOT EXISTS fixed_string_table (field FixedString(10)) ENGINE = Memory
      """

      insert_query_sql = """
        INSERT INTO fixed_string_table VALUES ('0123456789')
      """

      assert {:ok, ""} = Pillar.query(conn, create_table_sql)
      assert {:ok, ""} = Pillar.insert(conn, insert_query_sql)

      assert {:ok, [%{"field" => "0123456789"}]} =
               Pillar.select(conn, "SELECT * FROM fixed_string_table LIMIT 1")
    end

    test "Enum8 test", %{conn: conn} do
      create_table_sql = """
        CREATE TABLE IF NOT EXISTS enum8_table (field Enum8('VAL1' = 0, 'VAL2' = 1)) ENGINE = Memory
      """

      insert_query_sql = """
        INSERT INTO enum8_table SELECT 'VAL1' UNION ALL SELECT 'VAL2'
      """

      assert {:ok, ""} = Pillar.query(conn, create_table_sql)
      assert {:ok, ""} = Pillar.query(conn, insert_query_sql)

      assert {:ok, [%{"field" => "VAL1"}]} =
               Pillar.select(conn, "SELECT * FROM enum8_table ORDER BY field LIMIT 1")
    end

    test "LowCardinality(String)", %{conn: conn} do
      create_table_sql = """
      CREATE TABLE IF NOT EXISTS lc_table (field LowCardinality(String)) ENGINE = Memory
      """

      insert_query_sql = """
      INSERT INTO lc_table SELECT 'val'
      """

      assert {:ok, ""} = Pillar.query(conn, create_table_sql)
      assert {:ok, ""} = Pillar.query(conn, insert_query_sql)

      assert {:ok, [%{"field" => "val"}]} =
               Pillar.query(conn, "SELECT * FROM lc_table LIMIT 1 FORMAT JSON")
    end

    test "LowCardinality(UInt8)", %{conn: conn} do
      conn = %Pillar.Connection{conn | allow_suspicious_low_cardinality_types: true}

      table_name = "lc_table_uint_8_#{@timestamp}"

      create_table_sql = """
      CREATE TABLE IF NOT EXISTS #{table_name} (field LowCardinality(UInt8)) ENGINE = Memory
      """

      insert_query_sql = """
      INSERT INTO #{table_name} SELECT 32
      """

      assert {:ok, ""} = Pillar.query(conn, create_table_sql)
      assert {:ok, ""} = Pillar.query(conn, insert_query_sql)

      assert {:ok, [%{"field" => 32}]} =
               Pillar.query(conn, "SELECT * FROM #{table_name} LIMIT 1 FORMAT JSON")
    end

    test "LowCardinality(Float64)", %{conn: conn} do
      conn = %Pillar.Connection{conn | allow_suspicious_low_cardinality_types: true}

      table_name = "lc_table_float_64_#{@timestamp}"

      create_table_sql = """
      CREATE TABLE IF NOT EXISTS #{table_name} (field LowCardinality(Float64)) ENGINE = Memory
      """

      insert_query_sql = """
      INSERT INTO #{table_name} SELECT 1994.1994
      """

      assert {:ok, ""} = Pillar.query(conn, create_table_sql)
      assert {:ok, ""} = Pillar.query(conn, insert_query_sql)

      assert {:ok, [%{"field" => 1994.1994}]} =
               Pillar.query(conn, "SELECT * FROM #{table_name} LIMIT 1 FORMAT JSON")
    end

    test "Date test", %{conn: conn} do
      sql = "SELECT today()"

      assert {:ok, [%{"today()" => %Date{}}]} = Pillar.select(conn, sql)
    end

    test "empty Date test", %{conn: conn} do
      table_name = "lc_table_empty_date_#{@timestamp}"

      create_table_sql = """
      CREATE TABLE IF NOT EXISTS #{table_name} (field Nullable(Date)) ENGINE = Memory
      """

      insert_query_sql = """
      INSERT INTO #{table_name} SELECT null
      """

      assert {:ok, ""} = Pillar.query(conn, create_table_sql)
      assert {:ok, ""} = Pillar.query(conn, insert_query_sql)

      assert {:ok, [%{"field" => nil}]} =
               Pillar.query(conn, "SELECT * FROM #{table_name} LIMIT 1 FORMAT JSON")
    end

    test "DateTime test", %{conn: conn} do
      sql = "SELECT now()"

      assert {:ok, [%{"now()" => %DateTime{}}]} = Pillar.select(conn, sql)
    end

    test "Insert DateTime test", %{conn: conn} do
      table_name = "datetime_test_#{@timestamp}"

      create_table_sql = """
      CREATE TABLE IF NOT EXISTS #{table_name} (field DateTime) ENGINE = Memory
      """

      assert {:ok, ""} = Pillar.query(conn, create_table_sql)

      assert {:ok, ""} =
               Pillar.query(conn, "INSERT INTO #{table_name} SELECT {date}", %{
                 date: DateTime.utc_now()
               })
    end

    test "Decimal test", %{conn: conn} do
      create_table_sql = """
        CREATE TABLE IF NOT EXISTS decimal_table_#{@timestamp} (field Decimal64(2)) ENGINE = Memory
      """

      insert_query_sql = """
        INSERT INTO decimal_table_#{@timestamp} VALUES (500000.05)
      """

      assert {:ok, ""} = Pillar.query(conn, create_table_sql)
      assert {:ok, ""} = Pillar.query(conn, insert_query_sql)

      assert {:ok, [%{"field" => 500_000.05}]} =
               Pillar.select(conn, "SELECT * FROM decimal_table_#{@timestamp} LIMIT 1")
    end

    test "Float tests", %{conn: conn} do
      sql = ~s(
        SELECT
          -127.0 Float32,
          -92233720368.31 Float64
      )

      assert Pillar.select(conn, sql) ==
               {:ok, [%{"Float32" => -127, "Float64" => -92_233_720_368.31}]}
    end

    test "Integer tests", %{conn: conn} do
      sql = ~s(
        SELECT
          -127 Int8,
          -32768 Int16,
          -2147483648 Int32,
          -9223372036854775808 Int64,
          255 UInt8,
          65535 UInt16,
          4294967295 UInt32,
          18446744073709551615 UInt64
        FORMAT JSON
      )

      assert Pillar.query(conn, sql) ==
               {:ok,
                [
                  %{
                    "Int16" => -32_768,
                    "Int32" => -2_147_483_648,
                    "Int64" => -9_223_372_036_854_775_808,
                    "Int8" => -127,
                    "UInt16" => 65_535,
                    "UInt32" => 4_294_967_295,
                    "UInt64" => 18_446_744_073_709_551_615,
                    "UInt8" => 255
                  }
                ]}
    end

    test "Parentheses tests", %{conn: conn} do
      sql = "SELECT IF(0 == 1, NULL, 2) as number"

      assert Pillar.select(conn, sql) == {:ok, [%{"number" => 2}]}
    end
  end

  test "#query/2 - query numbers", %{conn: conn} do
    assert Pillar.query(conn, "SELECT * FROM system.numbers LIMIT 5") ==
             {:ok, "0\n1\n2\n3\n4\n"}
  end

  test "#query/2 - select numbers", %{conn: conn} do
    assert Pillar.select(conn, "SELECT * FROM system.numbers LIMIT 5") ==
             {:ok,
              [
                %{"number" => 0},
                %{"number" => 1},
                %{"number" => 2},
                %{"number" => 3},
                %{"number" => 4}
              ]}
  end

  test "#query/2 - max_query_size", %{conn: conn} do
    conn1 = %Connection{conn | max_query_size: 1}
    conn2 = %Connection{conn | max_query_size: -1}
    conn3 = %Connection{conn | max_query_size: 1024}

    assert {:error, %Pillar.HttpClient.Response{body: error1}} =
             Pillar.query(conn1, "SELECT * FROM system.numbers LIMIT 5")

    assert {:error, %Pillar.HttpClient.Response{body: error2}} =
             Pillar.query(conn2, "SELECT * FROM system.numbers LIMIT 5")

    assert {:ok, _data} = Pillar.query(conn3, "SELECT * FROM system.numbers LIMIT 5")

    assert error1 =~ ~r/Max query size exceeded/
    assert error2 =~ ~r/Unsigned type must not contain '-' symbol/
  end

  test "#query/3 - select numbers", %{conn: conn} do
    assert Pillar.select(conn, "SELECT * FROM system.numbers LIMIT {limit}", %{limit: 1}) ==
             {:ok,
              [
                %{"number" => 0}
              ]}
  end

<<<<<<< HEAD
  test "IP tests", %{conn: conn} do
    sql =
      "SELECT toIPv4('1.1.1.1') as ip4, toIPv6('2001:db8::8a2e:370:7334') as ip6, toIPv4('2.2.2.2') == toIPv4({ip}) as matches"

    assert {:ok, [%{"ip4" => "1.1.1.1", "ip6" => "2001:db8::8a2e:370:7334", "matches" => true}]} =
             Pillar.query(conn, sql, %{ip: {2, 2, 2, 2}})
=======
  describe "#insert_to_table" do
    test "bad request with unexistable fields", %{conn: conn} do
      table_name = "to_table_inserts_with_fail_expected#{@timestamp}"

      create_table_sql = """
        CREATE TABLE IF NOT EXISTS #{table_name} (
          field0 Float64,
          field1 String,
          field2 UInt16,
          field3 Array(UInt16)
        ) ENGINE = Memory
      """

      assert {:ok, ""} = Pillar.query(conn, create_table_sql)

      assert {:error, result} =
               Pillar.insert_to_table(conn, table_name, %{
                 field0: 1.1,
                 field1: "Hello",
                 field2: 0,
                 field3: [1, 2, 3],
                 field4: "this field doesn't exists"
               })

      assert inspect(result) =~ ~r/Unknown field found while parsing/
    end

    test "insert one record", %{conn: conn} do
      table_name = "to_table_inserts_#{@timestamp}"

      create_table_sql = """
        CREATE TABLE IF NOT EXISTS #{table_name} (
          field1 String,
          field2 UInt16,
          field3 Array(UInt16)
        ) ENGINE = Memory
      """

      assert {:ok, ""} = Pillar.query(conn, create_table_sql)

      assert {:ok, ""} =
               Pillar.insert_to_table(conn, table_name, %{
                 field1: "Hello",
                 field2: 0,
                 field3: [1, 2, 3]
               })

      assert {:ok, [%{"field1" => "Hello", "field2" => 0, "field3" => [1, 2, 3]}]} =
               Pillar.select(conn, "select * from #{table_name}")
    end

    test "insert one record 2", %{conn: conn} do
      table_name = "to_table_inserts2_#{@timestamp}"

      create_table_sql = """
        CREATE TABLE IF NOT EXISTS #{table_name} (
          field1 Float64,
          field2 UInt16,
          field3 Array(UInt16)
        ) ENGINE = Memory
      """

      assert {:ok, ""} = Pillar.query(conn, create_table_sql)

      assert {:ok, ""} =
               Pillar.insert_to_table(conn, table_name, %{
                 field1: 1.1e34,
                 field2: 0,
                 field3: [1, 2, 3]
               })

      assert {:ok, [%{"field1" => 1.1e34, "field2" => 0, "field3" => [1, 2, 3]}]} =
               Pillar.select(conn, "select * from #{table_name}")
    end

    test "insert one record with array of nullable type", %{conn: conn} do
      table_name = "to_table_inserts_array_of_nullable_#{@timestamp}"

      create_table_sql = """
        CREATE TABLE IF NOT EXISTS #{table_name} (
          field Array(Nullable(UInt16))
        ) ENGINE = Memory
      """

      assert {:ok, ""} = Pillar.query(conn, create_table_sql)

      assert {:ok, ""} =
               Pillar.insert_to_table(conn, table_name, %{
                 field: [nil, 2, 3]
               })

      assert {:ok, [%{"field" => [nil, 2, 3]}]} =
               Pillar.select(conn, "select * from #{table_name}")
    end

    test "select, that includes float with e", %{conn: conn} do
      sql = "SELECT {f} as f, {i} as i"

      assert {:ok, [%{"f" => 1.1e23, "i" => 13}]} == Pillar.select(conn, sql, %{f: 1.1e23, i: 13})
    end

    test "insert multiple records", %{conn: conn} do
      table_name = "to_table_inserts_multiple_#{@timestamp}"

      create_table_sql = """
        CREATE TABLE IF NOT EXISTS #{table_name} (
          field1 String,
          field2 UInt16,
          field3 Array(UInt16)
        ) ENGINE = Memory
      """

      assert {:ok, ""} = Pillar.query(conn, create_table_sql)

      record = %{
        "field1" => "Hello",
        "field2" => 0,
        "field3" => [1, 2, 3]
      }

      assert {:ok, ""} =
               Pillar.insert_to_table(conn, table_name, [record, record, record, record, record])

      assert {:ok, [^record, ^record, ^record, ^record, ^record]} =
               Pillar.select(conn, "select * from #{table_name}")
    end
>>>>>>> d49648b3
  end
end<|MERGE_RESOLUTION|>--- conflicted
+++ resolved
@@ -376,15 +376,15 @@
               ]}
   end
 
-<<<<<<< HEAD
   test "IP tests", %{conn: conn} do
     sql =
       "SELECT toIPv4('1.1.1.1') as ip4, toIPv6('2001:db8::8a2e:370:7334') as ip6, toIPv4('2.2.2.2') == toIPv4({ip}) as matches"
 
     assert {:ok, [%{"ip4" => "1.1.1.1", "ip6" => "2001:db8::8a2e:370:7334", "matches" => true}]} =
              Pillar.query(conn, sql, %{ip: {2, 2, 2, 2}})
-=======
-  describe "#insert_to_table" do
+  end
+end
+describe "#insert_to_table" do
     test "bad request with unexistable fields", %{conn: conn} do
       table_name = "to_table_inserts_with_fail_expected#{@timestamp}"
 
@@ -510,6 +510,5 @@
       assert {:ok, [^record, ^record, ^record, ^record, ^record]} =
                Pillar.select(conn, "select * from #{table_name}")
     end
->>>>>>> d49648b3
   end
 end